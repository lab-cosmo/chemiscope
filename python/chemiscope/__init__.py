--- conflicted
+++ resolved
@@ -6,14 +6,8 @@
     center_shape,
     composition_properties,
     ellipsoid_from_tensor,
-<<<<<<< HEAD
-    extract_tensors_from_ase,
-    extract_vectors_from_ase,
-=======
-    extract_lammps_shapes_from_ase,
     ase_vectors_to_arrows,
     ase_tensors_to_ellipsoids,
->>>>>>> b1aeb1c6
     extract_properties,
     librascal_atomic_environments,
 )
