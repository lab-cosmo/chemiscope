--- conflicted
+++ resolved
@@ -1,7 +1,6 @@
 import warnings
 
 from ..jupyter import show
-<<<<<<< HEAD
 from ..structures import extract_properties
 from ._metatomic import metatomic_featurizer
 
@@ -74,15 +73,6 @@
     """
 
     return featurizer
-=======
-from ._metatomic import metatomic_featurizer
-
-
-__all__ = [
-    "explore",
-    "metatomic_featurizer",
-]
->>>>>>> 669108c4
 
 
 def explore(
@@ -94,7 +84,6 @@
     mode="default",
     device=None,
     batch_size=1,
-<<<<<<< HEAD
     write_input=None,
     **kwargs,
 ):
@@ -105,6 +94,10 @@
     displays them using a Chemiscope widget. It supports automatic featurization with
     `PETMADFeaturizer <https://arxiv.org/abs/2506.19674>`_ or a custom featurization
     function.
+
+    The default ``PETMADFeaturizer`` computes `PET-MAD
+    <https://arxiv.org/abs/2503.14118>`_ features from the structures and projects them
+    into the 3D MAD latent space.
 
     If available, all properties are extracted automatically from the structures.
 
@@ -127,7 +120,6 @@
         features array of shape ``(n_frames, n_features)`` if ``environments`` is
         ``None``, or ``(n_environments, n_features)`` otherwise. By providing a string
         version, the related ``PETMADFeaturizer`` is used.
-=======
 ):
     """
     Automatically generate an interactive Chemiscope visualization of atomic structures.
@@ -149,7 +141,6 @@
         value must be a features array of shape ``(n_frames, n_features)`` if
         ``environments`` is ``None``, or ``(n_environments, n_features)`` otherwise. If
         ``None``, a default ``PETMADFeaturizer`` is used.
->>>>>>> 669108c4
 
     :param dict properties: optional. Additional properties to be included in the
         visualization. This dictionary can contain any other relevant data associated
@@ -175,7 +166,6 @@
     :param int batch_size: optional. Number of structures processed in each batch with
         the default ``PETMADFeaturizer``.
 
-<<<<<<< HEAD
     :param string write_input: optional. A path to save the chemiscope visualization.
         Afterwards, the file can be loaded using :py:func:`chemiscope.read_input`
 
@@ -186,11 +176,10 @@
     :return: a chemiscope widget for interactive visualization
 
     To use this function, additional dependencies are required, specifically, `pet_mad`_
-=======
+
     :return: a chemiscope widget for interactive visualization
 
     To use this function, additional dependencies are required, specifically, `pet-mad`_
->>>>>>> 669108c4
     used for the default dimensionality reduction. They can be installed with the
     following command:
 
@@ -214,16 +203,11 @@
         frames = ase.io.read("trajectory.xyz", ":")
 
         # 1) Basic usage with the default featurizer (PET-MAD featurization + SMAP)
-<<<<<<< HEAD
         chemiscope.explore(frames, featurizer="pet-mad-1.0")
 
         # or
         featurizer = chemiscope.get_featurizer("pet-mad-1.0")
         chemiscope.explore(frames, featurizer=featurizer)
-=======
-        chemiscope.explore(frames)
->>>>>>> 669108c4
-
 
         # Define a function for dimensionality reduction
         def soap_kpca_featurize(frames, environments):
@@ -293,7 +277,6 @@
     if properties is None:
         properties = {}
 
-<<<<<<< HEAD
     extracted_properties = extract_properties(frames, environments)
     merged_properties = {**extracted_properties, **properties}
 
@@ -318,22 +301,6 @@
         )
 
     widget = show(
-=======
-    # Apply dimensionality reduction from the provided featurizer
-    if featurize is not None:
-        X_reduced = featurize(frames, environments)
-    else:
-        # Run default featurizer
-        featurizer = PETMADFeaturizer(
-            version="latest", device=device, batch_size=batch_size
-        )
-        X_reduced = featurizer(frames, environments)
-
-    # Add dimensionality reduction results to properties
-    properties["features"] = X_reduced
-
-    return show(
->>>>>>> 669108c4
         frames=frames,
         properties=merged_properties,
         shapes=None,
