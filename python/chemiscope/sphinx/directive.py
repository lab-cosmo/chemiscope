--- conflicted
+++ resolved
@@ -6,12 +6,8 @@
 from .nodes import chemiscope
 from .utils import copy_file
 
-<<<<<<< HEAD
+
 class ChemiscopeDirective(Directive):
-=======
-
-class Chemiscope(Directive):
->>>>>>> 96a78f5d
     """Custom RST directive to include a chemiscope visualizer in a
     sphinx documentation file. It has two options:
     `filepath` - the path to a chemiscope JSON or gzipped JSON file,
@@ -51,28 +47,14 @@
             filename = os.path.basename(rst_file_path)
             build_file_path, rel_file_path = self.get_build_file_path(filename)
             copy_file(rst_file_path, build_file_path)
-<<<<<<< HEAD
-            
-=======
-            logger = logging.getLogger(__name__)
 
-            env = self.state.document.settings
-            # Log the directory path
-            logger.info(
-                "Processing directory: %s  has_headers: %s ; %s",
-                self.state.document["source"],
-                str(hasattr(env, "has_chsp_headers")),
-                str(env),
+            # Create the chemiscope node
+            node = self.create_node(
+                rel_file_path, source not in ChemiscopeDirective.pages_with_headers
             )
-            if not hasattr(env, "has_chsp_headers"):
-                setattr(env, "has_chsp_headers", True)  # noqa
-
->>>>>>> 96a78f5d
-            # Create the chemiscope node
-            node = self.create_node(rel_file_path, source not in ChemiscopeDirective.pages_with_headers)
             # indicates that the page has already been added headers
             if source not in ChemiscopeDirective.pages_with_headers:
-                ChemiscopeDirective.pages_with_headers.append(source)                
+                ChemiscopeDirective.pages_with_headers.append(source)
             return [node]
         except Exception as e:
             print(f"Error during run: {e}")
@@ -114,7 +96,7 @@
         node["filepath"] = rel_file_path
         node["mode"] = self.options.get("mode")
         node["include_headers"] = include_headers
-        
+
         self.state.nested_parse(self.content, self.content_offset, node)
 
         return node