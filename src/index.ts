/**
 * This module contains the [[DefaultVisualizer]] class, which is the default
 * entry point of the code.
 *
 * The default visualization is organized around four panels: the
 * [[MetadataPanel|metadata]] panel; the [[PropertiesMap|map]] (a scatter plot of
 * properties), the [[StructureViewer|structure viewer]], and the general
 * dataset [[EnvironmentInfo|information]]. Each one of these is defined in a
 * separate module.
 *
 * Other organization of the visualization are possible by using the classes
 * responsible for each sub-panel separately, instead of using the
 * [[DefaultVisualizer]]. In this case, users should make sure to finish the
 * plumbing by setting the right callbacks on each element used.
 *
 * @packageDocumentation
 * @module main
 * @preferred
 */

import {EnvironmentInfo} from './info';
import {PropertiesMap} from './map';
import {MetadataPanel} from './metadata';
import {StructureViewer} from './structure';

import {checkDataset, Dataset, Structure} from './dataset';
import {addWarningHandler, EnvironmentIndexer} from './utils';

// tslint:disable-next-line: no-var-requires
require('./static/chemiscope.css');

/**
 * Configuration for the [[DefaultVisualizer]]
 */
export interface Config {
    /** Id of the DOM element to use for the [[MetadataPanel|metadata display]] */
    meta: string;
    /** Id of the DOM element to use for the [[PropertiesMap|map]] */
    map: string;
    /** Id of the DOM element to use for the [[EnvironmentInfo|environment information]] */
    info: string;
    /** Id of the DOM element to use for the [[StructureViewer|structure viewer]] */
    structure: string;
    /** Path of j2s files, used by JSmol, which is used by the [[StructureViewer|structure viewer]] */
    j2sPath: string;
    /** Custom structure loading callback, used to set [[StructureViewer.loadStructure]] */
    loadStructure?: (index: number, structure: any) => Structure;
}

/** @hidden
 * Check if `o` contains all the expected fields to be a [[Config]].
 */
function checkConfig(o: any) {
    if (!('meta' in o && typeof o.meta === 'string')) {
        throw Error('missing "meta" key in chemiscope config');
    }

    if (!('map' in o && typeof o.map === 'string')) {
        throw Error('missing "map" key in chemiscope config');
    }

    if (!('info' in o && typeof o.info === 'string')) {
        throw Error('missing "info" key in chemiscope config');
    }

    if (!('structure' in o && typeof o.structure === 'string')) {
        throw Error('missing "structure" key in chemiscope config');
    }

    if (!('j2sPath' in o && typeof o.j2sPath === 'string')) {
        throw Error('missing "j2sPath" key in chemiscope config');
    }

    // from underscore.js / https://stackoverflow.com/a/6000016
    const isFunction = (obj: any) => {
        return !!(obj && obj.constructor && obj.call && obj.apply);
    };

    if ('loadStructure' in o && !isFunction(o.loadStructure)) {
        throw Error('"loadStructure" should be a function in chemiscope config');
    }
}

/**
 * The default visualization state of chemiscope: three panels (map, structure,
 * info) updating one another when the user interact with any of them.
 */
class DefaultVisualizer {
    /**
     * Load a dataset and create a visualizer.
     *
     * This function returns a `Promise<DefaultVisualizer>` to prevent blocking
     * the browser while everything is loading.
     *
     * @param  config  configuration of the visualizer
     * @param  dataset dataset to load
     * @return         Promise that resolves to a [[DefaultVisualizer]]
     */
    public static load(config: Config, dataset: Dataset): Promise<DefaultVisualizer> {
        return new Promise((resolve, _) => {
            const visualizer = new DefaultVisualizer(config, dataset);
            resolve(visualizer);
        });
    }

    public map: PropertiesMap;
    public info: EnvironmentInfo;
    public meta: MetadataPanel;
    public structure: StructureViewer;

    private _indexer: EnvironmentIndexer;

    // the constructor is private because the main entry point is the static
    // `load` function
    private constructor(config: Config, dataset: Dataset) {
        checkConfig(config);
        checkDataset(dataset);

        const mode = (dataset.environments === undefined) ? 'structure' : 'atom';
        this._indexer = new EnvironmentIndexer(mode, dataset.structures, dataset.environments);

        this.meta = new MetadataPanel(config.meta, dataset.meta);

        this.map = new PropertiesMap(config.map, this._indexer, dataset.properties);
        this.structure = new StructureViewer(
            config.structure,
            config.j2sPath,
            this._indexer,
            dataset.structures,
            dataset.environments,
        );

        if (config.loadStructure !== undefined) {
            this.structure.loadStructure = config.loadStructure;
        }

        this.structure.onselect = (indexes) => {
            this.map.select(indexes);
            this.info.show(indexes);
        };

        this.info = new EnvironmentInfo(config.info, dataset.properties, this._indexer);
        this.info.onchange = (indexes) => {
            this.map.select(indexes);
            this.structure.show(indexes);
        };
        this.info.startStructurePlayback = (advance) => this.structure.structurePlayback(advance);
        this.info.startAtomPlayback = (advance) => this.structure.atomPlayback(advance);

        this.map.onselect = (indexes) => {
            this.info.show(indexes);
            this.structure.show(indexes);
        };

        const initial = {environment: 0, structure: 0, atom: 0};
        this.structure.show(initial);
        this.info.show(initial);
        this.map.select(initial);
    }

    /**
     * Removes all the chemiscope widgets from the DOM
     */
<<<<<<< HEAD
    public unload() : void {
        getByID(this._ids.map).innerHTML = '';
        getByID(this._ids.meta).innerHTML = '';
        getByID(this._ids.info).innerHTML = '';
        getByID(this._ids.structure).innerHTML = '';                
=======
    public remove(): void {
        this.map.remove();
        this.meta.remove();
        this.info.remove();
        this.structure.remove();
>>>>>>> c337faac
    }
}

declare const CHEMISCOPE_GIT_VERSION: string;
function version(): string {
    return CHEMISCOPE_GIT_VERSION;
}

export {
    addWarningHandler,
    version,
    MetadataPanel,
    PropertiesMap,
    StructureViewer,
    EnvironmentInfo,
    EnvironmentIndexer,
    DefaultVisualizer,
};<|MERGE_RESOLUTION|>--- conflicted
+++ resolved
@@ -161,19 +161,11 @@
     /**
      * Removes all the chemiscope widgets from the DOM
      */
-<<<<<<< HEAD
-    public unload() : void {
-        getByID(this._ids.map).innerHTML = '';
-        getByID(this._ids.meta).innerHTML = '';
-        getByID(this._ids.info).innerHTML = '';
-        getByID(this._ids.structure).innerHTML = '';                
-=======
     public remove(): void {
         this.map.remove();
         this.meta.remove();
         this.info.remove();
         this.structure.remove();
->>>>>>> c337faac
     }
 }
 
