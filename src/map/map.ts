/**
 * @packageDocumentation
 * @module map
 */

import assert from 'assert';

<<<<<<< HEAD
import {Property} from '../dataset';
import {EnvironmentIndexer, HTMLSetting, Indexes, PositioningCallback, SettingGroup, SettingModificationOrigin} from '../utils';
import {foreachSetting, getByID, makeDraggable, sendWarning} from '../utils';

=======
>>>>>>> 6344d13a
import Plotly from './plotly/plotly-scatter';
import {Config, Data, Layout, PlotlyScatterElement} from './plotly/plotly-scatter';

import {Property} from '../dataset';
import {EnvironmentIndexer, Indexes, PositioningCallback, SettingModificationOrigin} from '../utils';
import {generateGUID, getByID, sendWarning} from '../utils';

import {MapData, NumericProperty} from './data';
import {AxisSettings, MapPresets, MapSettings} from './settings';

import {COLOR_MAPS} from './colorscales';

const DEFAULT_LAYOUT = {
    // coloraxis is used for the markers
    coloraxis: {
        cmax: 0,
        cmin: 0,
        colorbar: {
            len: 1,
            thickness: 20,
            title: {
                text: '' as (undefined | string),
            },
            y: 0,
            yanchor: 'bottom',
        },
        colorscale: [] as Plotly.ColorScale,
        showscale: true,
    },
    hovermode: 'closest',
    legend: {
        itemclick: false,
        itemdoubleclick: false,
        tracegroupgap: 5,
        y: 1,
        yanchor: 'top',
    },
    margin: {
        b: 50,
        l: 50,
        r: 50,
        t: 50,
    },
    scene: {
        camera: {
            projection: {
                type: 'orthographic',
            },
        },
        xaxis: {
            showspikes: false,
            title: '',
        },
        yaxis: {
            showspikes: false,
            title: '',
        },
        zaxis: {
            showspikes: false,
            title: '' as (undefined | string),
        },
    },
    showlegend: true,
    xaxis: {
        range: undefined,
        title: '',
        type: 'linear',
        zeroline: false,
    },
    yaxis: {
        range: undefined,
        title: '',
        type: 'linear',
        zeroline: false,
    },
};

const DEFAULT_CONFIG = {
    displayModeBar: true,
    displaylogo: false,
    responsive: true,
    scrollZoom: true,

    modeBarButtonsToRemove: [
        'hoverClosestCartesian',
        'hoverCompareCartesian',
        'toggleSpikelines',
        'autoScale2d',
        'zoomIn2d',
        'zoomOut2d',
        'select2d',
        'lasso2d',
        'hoverClosest3d',
        'tableRotation',
        'resetCameraLastSave3d',
    ],
};

// in 3D mode, only strings are supported for 'marker.symbol', and only very few
// of them. See https://github.com/plotly/plotly.js/issues/4205 as the plotly
// issue tracking more symbols in 3D mode.
const POSSIBLE_SYMBOLS_IN_3D = ['circle', 'square', 'diamond', 'cross', 'x'];

function get3DSymbol(i: number): string {
    return POSSIBLE_SYMBOLS_IN_3D[i % POSSIBLE_SYMBOLS_IN_3D.length];
}

// get the max/min of an array. Math.min(...array) fails with very large arrays
function arrayMaxMin(values: number[]): {max: number, min: number} {
    let max = Number.NEGATIVE_INFINITY;
    let min = Number.POSITIVE_INFINITY;
    for (const value of values) {
        if (value > max) {
            max = value;
        }
        if (value < min) {
            min = value;
        }
    }
    assert(isFinite(min) && isFinite(max));
    return {max, min};
}

/// interface to contain synchronized parameters for marker instances
interface MarkerData {
    /// color of the marker, synchronized with the StructureViewer where appropriate
    color: string;
    /// index of the currently displayed structure
    current: number;
    /// Marker indicating the position of the point in 2D mode
    /// Using an HTML element is much faster than using Plolty to restyle the full plot,
    /// especially with more than 100k points. In 3D mode, a separate trace is
    /// used instead.
    marker: HTMLElement;
}

/**
 * The [[PropertiesMap]] class displays a 2D or 3D map (scatter plot) of
 * properties in the dataset, using [plotly.js](https://plot.ly/javascript/)
 * for rendering.
 *
 * Properties can be used as x, y, or z values, as well as points color and
 * size. Additionally, string properties can be used as symbols for the scatter
 * plot markers.
 */
export class PropertiesMap {
    /** Callback fired when the plot is clicked and a new point is selected */
    public onselect: (indexes: Indexes) => void;
    /** Callback fired when a guid is removed from the map */
    public onremove: (removedGUID: string) => void;
    /** Callback fired when a new active marker is designated */
    public activate: (activeGUID: string) => void;

    /**
     * Callback to get the initial positioning of the settings modal.
     *
     * The callback gets the current placement of the settings as a
     * [DOMRect](https://developer.mozilla.org/en-US/docs/Web/API/DOMRect), and
     * should return top and left positions in pixels, used with `position:
     * fixed`. The callback is called once, the first time the settings are
     * opened.
     */
    public positionSettingsModal: PositioningCallback;

    /// HTML root holding the full plot
    private _root: HTMLElement;
    /// Plotly plot
    private _plot!: PlotlyScatterElement;
    /// All known properties
    private _data: MapData;

    /// GUID of the currently selected point
    private _active?: string;
    /// Map associating currently selected markers GUID to additional data
    private _selected: Map<string, MarkerData>;

    /// environment indexer
    private _indexer: EnvironmentIndexer;
<<<<<<< HEAD
    /// Store the HTML elements used for settings
    private _settings!: {
        x: AxisSetting;
        y: AxisSetting;
        z: AxisSetting;
        color: AxisSetting;
        palette: HTMLSetting<'string'>;
        symbol: HTMLSetting<'string'>;
        size: {
            property: HTMLSetting<'string'>;
            mode: HTMLSetting<'string'>;
            factor: HTMLSetting<'number'>;
        };
    };
=======
    /// Settings of the map
    private _settings: MapSettings;
>>>>>>> 6344d13a
    /// Button used to reset the range of color axis
    private _colorReset: HTMLButtonElement;

    /**
     * Create a new [[PropertiesMap]] inside the DOM element with the given HTML
     * `id`
     *
     * @param id         HTML id of the DOM element where the map should live
     * @param indexer    [[EnvironmentIndexer]] used to translate indexes from
     *                   environments index to structure/atom indexes
     * @param properties properties to be displayed
     */
<<<<<<< HEAD
    constructor(id: string,
                indexer: EnvironmentIndexer,
                properties: {[name: string]: Property},
                ) {
=======
    constructor(
        config: { id: string, presets: MapPresets },
        indexer: EnvironmentIndexer,
        properties: { [name: string]: Property },
        starterGUID?: string,
    ) {
>>>>>>> 6344d13a
        this._indexer = indexer;
        this.onselect = () => {};
        this.onremove = () => {};
        this.activate = () => {};
        this._selected = new Map();

        this._root = getByID(config.id);
        if (this._root.style.position === '') {
            this._root.style.position = 'relative';
        }

        this._plot = document.createElement('div') as unknown as PlotlyScatterElement;
        this._plot.style.width = '100%';
        this._plot.style.height = '100%';
        this._root.appendChild(this._plot);

        this._data = new MapData(properties);

<<<<<<< HEAD
        this._insertSettingsHTML();
=======
        if (starterGUID !== undefined) {
            this._addMarker(starterGUID);
            this.active = starterGUID;
        } else {
            this._addMarker(generateGUID());
            this.active = this._selected.keys().next().value;
        }

        this._settings = new MapSettings(
            this._root,
            this._data[this._indexer.mode],
            (rect) => this.positionSettingsModal(rect),
            config.presets,
        );
>>>>>>> 6344d13a
        this._colorReset = getByID<HTMLButtonElement>('chsp-color-reset');

        this._connectSettings();

        // By default, position the modal for settings on top of the plot,
        // centered horizontally
        this.positionSettingsModal = (rect: DOMRect) => {
            const rootRect = this._root.getBoundingClientRect();
            return {
                left: rootRect.left + rootRect.width / 2 - rect.width / 2,
                top: rootRect.top + 20,
            };
        };

        this._createPlot();
    }

    /** Change the environment corresponding to the `selectGUID` in
     * this._selected to the one with the given `indexes`
     * if selectedGUID is not defined, it will default to the active GUID, if available
     */
    public select(indexes: Indexes, selectedGUID?: string) {
        // Plotly.restyle fires the plotly_click event, so ensure we only run
        // the update once.
        // https://github.com/plotly/plotly.js/issues/1025

        if (selectedGUID === undefined) {
          if (this.active !== undefined) {
            selectedGUID = this.active;
          } else { return; }
        }

        /// Checks if marker exists on this map, if not adds it
        if (selectedGUID !== undefined && !this._selected.has(selectedGUID)) {
            this._addMarker(selectedGUID, indexes.environment);

            const newMarkerData = this._selected.get(selectedGUID);
            assert(newMarkerData !== undefined);
            this._updateSelectedMarker(selectedGUID, newMarkerData);
        }

        // sets this marker to active
        this.active = selectedGUID;

<<<<<<< HEAD
        const markerData = this._selected.get(selectedGUID);
        assert(markerData !== undefined);

        /// Sets the active marker on this map
        /// default of markerData.current is -1 so that currents of value 0 are
        /// still updated
        if (markerData.current === 0 || indexes.environment !== markerData.current ) {
            markerData.current = indexes.environment;
            this._updateSelectedMarker(selectedGUID, markerData);
=======
            /// Sets the active marker on this map
            if (markerData.current === undefined || indexes.environment !== markerData.current ) {
                markerData.current = indexes.environment;
                this._updateSelectedMarker(selectedGUID, markerData);
            }
>>>>>>> 6344d13a
        }

    }

    /**
     * Remove all HTML added by this [[PropertiesMap]] in the current document
     */
    public remove(): void {
        this._root.innerHTML = '';
        this._settings.remove();
    }

    public get active(): string {
      if (this._selected.size > 0) {
        if (this._active === undefined) {
            this.active = this._selected.keys().next().value;
            return this._selected.keys().next().value;
        } else {
            return this._active; }
      } else {
            return ''; }
    }
    /**
     * Function to set the active marker for communicating with the structure
     * viewer
     *
     * @param  activeGUID the GUID of the new active viewer
     */
    public set active(activeGUID: string) {
        if (this._active === activeGUID) {
            // guard against infinite recursion
            // `Structure set active => StructureViewer.show => Map set active
            // => PropertiesMap.select => Structure set active`
            return;
        }

        if (!this._selected.has(activeGUID)) {
          this._addMarker(activeGUID);
        }

        if (!this._is3D()) {
            // if we are in 2D we need to update the visuals
            if (this._active !== undefined && this._selected.has(this._active)) {
                // this has been left as document.getElementById for when we are
                // setting a new active because the old one has been deleted.
                const oldButton = document.getElementById(`chsp-selected-${this._active}`);
                if (oldButton !== null) {
                    oldButton.classList.toggle('chsp-active-structure', false);
                }
            }
            const newButton = getByID(`chsp-selected-${activeGUID}`);
            this._active = activeGUID;
            newButton.classList.toggle('chsp-active-structure', true);

        } else {
            this._active = activeGUID;
            const factor = this._settings.size.factor.value;
            const scaleMode = this._settings.size.mode.value;
            this._restyle({'marker.size': this._sizes(factor, scaleMode, 1)} as Data, 1);
        }

        const markerData = this._selected.get(this._active);
        assert(markerData !== undefined);

        this.activate(this._active);
    }

    /**
     * Removes a marker from the map.
     *
     * @param  removedGUID     unique string identifier of the marker to remove
     */
    public removeMarker(removedGUID: string): void {
        const marker = document.getElementById(`chsp-selected-${removedGUID}`);
        if (marker !== null) {
            if (marker.parentNode !== null) {
                marker.parentNode.removeChild(marker);
            }

            this._selected.delete(removedGUID);

            if (this._active === removedGUID) {
                assert(this._selected.size > 0);
                this.active = this._selected.keys().next().value;
            }
            this.onremove(removedGUID);
        }
    }

    /**
     * Function to hide the marker when switching from 2D to 3D
     */
    private _hideMarker(hiddenGUID: string): void {
      const marker = document.getElementById(`chsp-selected-${hiddenGUID}`);
      if (marker !== null) {
          if (marker.parentNode !== null) {
              marker.parentNode.removeChild(marker);
          }
      }
    }

    /**
     * Apply saved settings to the map.
     */
    public applyPresets(presets: Partial<MapPresets>) {
        this._settings.applyPresets(presets);
    }

    /**
     * Fetches current settings as presets
     */
    public dumpPresets() {
        return this._settings.dumpPresets();
    }

    /** Forward to Ploty.restyle */
    private _restyle(data: Partial<Data>, traces?: number | number[]) {
        Plotly.restyle(this._plot, data, traces).catch((e) => setTimeout(() => { throw e; }));
    }

    /** Forward to Ploty.relayout */
    private _relayout(layout: Partial<Layout>) {
        Plotly.relayout(this._plot, layout).catch((e) => setTimeout(() => { throw e; }));
    }

    /** Add all the required callback to the settings */
    private _connectSettings() {
        // ======= x axis settings
        this._settings.x.property.onchange = () => {
            const values = this._xValues();
            this._restyle({ x: values }, [0, 1]);
            this._relayout({
                'scene.xaxis.title': this._settings.x.property.value,
                'xaxis.title': this._settings.x.property.value,
            } as unknown as Layout);
        };

        this._settings.x.scale.onchange = () => {
            if (this._is3D()) {
                this._relayout({
                    'scene.xaxis.type': this._settings.x.scale.value,
                } as unknown as Layout);
            } else {
                this._relayout({ 'xaxis.type': this._settings.x.scale.value as Plotly.AxisType });
            }
        };

        // function creating a function to be used as onchange callback
        // for <axis>.min and <axis>.max
        const rangeChange = (name: string, axis: AxisSettings) => {
            return (_: number, origin: SettingModificationOrigin) => {
                if (origin === 'JS') {
                    // prevent recursion: this function calls relayout, which then
                    // calls _afterplot, which reset the min/max values.
                    return;
                }
                const min = axis.min.value;
                const max = axis.max.value;
                if (this._is3D()) {
                    this._relayout({
                        [`scene.${name}.range`]: [min, max],
                    } as unknown as Layout);
                } else {
                    this._relayout({ [`${name}.range`]: [min, max] });
                }
            };
        };

        this._settings.x.min.onchange = rangeChange('xaxis', this._settings.x);
        this._settings.x.max.onchange = rangeChange('xaxis', this._settings.x);

        // ======= y axis settings
        this._settings.y.property.onchange = () => {
            const values = this._yValues();
            this._restyle({ y:  values}, [0, 1]);
            this._relayout({
                'scene.yaxis.title': this._settings.y.property.value,
                'yaxis.title': this._settings.y.property.value,
            } as unknown as Layout);
        };

        this._settings.y.scale.onchange = () => {
            if (this._is3D()) {
                this._relayout({
                    'scene.yaxis.type': this._settings.y.scale.value,
                } as unknown as Layout);
            } else {
                this._relayout({ 'yaxis.type': this._settings.y.scale.value as Plotly.AxisType });
            }
        };

        this._settings.y.min.onchange = rangeChange('yaxis', this._settings.y);
        this._settings.y.max.onchange = rangeChange('yaxis', this._settings.y);

        // ======= z axis settings
        this._settings.z.property.onchange = () => {
            const was3D = (this._plot as any)._fullData[0].type === 'scatter3d';
            if (this._settings.z.property.value === '') {
                if (was3D) {
                    this._switch2D();
                }
            } else {
                if (!was3D) {
                    this._switch3D();
                }
            }

            const values = this._zValues();
            this._restyle({ z: values } as Data, [0, 1]);
            this._relayout({
                'scene.zaxis.title': this._settings.z.property.value,
            } as unknown as Layout);
        };

        this._settings.z.scale.onchange = () => {
            if (this._settings.z.property.value !== '') {
                this._relayout({
                    'scene.zaxis.type': this._settings.z.scale.value,
                } as unknown as Layout);
            }
        };

        this._settings.z.min.onchange = rangeChange('zaxis', this._settings.z);
        this._settings.z.max.onchange = rangeChange('zaxis', this._settings.z);

        // ======= color axis settings
        // setup initial state of the color settings
        if (this._settings.color.property.value) {
            this._settings.color.enable();
            this._colorReset.disabled = false;

            const values = this._colors(0)[0] as number[];
            const {min, max} = arrayMaxMin(values);

            this._settings.color.min.value = min;
            this._settings.color.max.value = max;
        } else {
            this._settings.color.min.disable();
            this._colorReset.disabled = true;

            this._settings.color.min.value = 0;
            this._settings.color.max.value = 0;
        }

        this._settings.color.property.onchange = () => {
            if (this._settings.color.property.value !== '') {
                this._settings.color.enable();
                this._colorReset.disabled = false;

                const values = this._colors(0)[0] as number[];
                const {min, max} = arrayMaxMin(values);

                this._settings.color.min.value = min;
                this._settings.color.max.value = max;

                this._relayout({
                    'coloraxis.colorbar.title.text': this._settings.color.property.value,
                    'coloraxis.showscale': true,
                } as unknown as Layout);

            } else {
                this._settings.color.disable();
                this._colorReset.disabled = true;

                this._settings.color.min.value = 0;
                this._settings.color.max.value = 0;

                this._relayout({
                    'coloraxis.colorbar.title.text': undefined,
                    'coloraxis.showscale': false,
                } as unknown as Layout);
            }

            this._restyle({
                'hovertemplate': this._hovertemplate(),
                'marker.color': this._colors(0),
            } as Data, 0);
        };

        const colorRangeChange = () => {
            const min = this._settings.color.min.value;
            const max = this._settings.color.max.value;
            this._relayout({
                'coloraxis.cmax': max,
                'coloraxis.cmin': min,
                // looks like changing only 'coloraxis.cmax'/'coloraxis.cmin' do
                // not update the color of the points (although it does change
                // the colorbar). Asking for an update of 'coloraxis.colorscale'
                // seems to do the trick. This is possiblely a Ploty bug, we
                // would need to investiguate a bit more.
                'coloraxis.colorscale': this._colorScale(),
            } as unknown as Layout);
        };
        this._settings.color.min.onchange = colorRangeChange;
        this._settings.color.max.onchange = colorRangeChange;

        this._colorReset.onclick = () => {
            const values = this._colors(0)[0] as number[];
            const {min, max} = arrayMaxMin(values);
            this._settings.color.min.value = min;
            this._settings.color.max.value = max;
            this._relayout({
                'coloraxis.cmax': max,
                'coloraxis.cmin': min,
                // same as above regarding update of the points color
                'coloraxis.colorscale': this._colorScale(),
            } as unknown as Layout);
        };

        // ======= color palette
        this._settings.palette.onchange = () => {
            this._relayout({
                'coloraxis.colorscale': this._colorScale(),
            } as unknown as Layout);
        };

        // ======= markers symbols
        this._settings.symbol.onchange = () => {
            this._restyle({ 'marker.symbol': this._symbols() }, [0, 1]);

            this._restyle({
                name: this._legendNames(),
                showlegend: this._showlegend(),
            } as unknown as Data);

            this._relayout({
                'coloraxis.colorbar.len': this._colorbarLen(),
            } as unknown as Layout);
        };

        // ======= markers size
        this._settings.size.property.onchange = () => {
            if (this._settings.size.property.value !== '') {
              this._settings.size.mode.enable();
            } else {
              this._settings.size.mode.value = '';
              this._settings.size.mode.disable();
            }
            const factor = this._settings.size.factor.value;
            const scaleMode = this._settings.size.mode.value;

            this._restyle({ 'marker.size': this._sizes(factor, scaleMode, 0) } as Data, 0);
        };

        this._settings.size.factor.onchange = () => {
            const factor = this._settings.size.factor.value;
            const scaleMode = this._settings.size.mode.value;
            this._restyle({ 'marker.size': this._sizes(factor, scaleMode, 0) } as Data, 0);
        };

        this._settings.size.mode.onchange = () => {
            const factor = this._settings.size.factor.value;
            const scaleMode = this._settings.size.mode.value;
            this._restyle({ 'marker.size': this._sizes(factor, scaleMode, 0) } as Data, 0);
        };
    }

<<<<<<< HEAD
    /**
     * Fill possible values for the settings, depending on the properties in
     * the dataset
     */
    private _setupSettings() {
        const properties = Object.keys(this._properties());
        if (properties.length < 2) {
            throw Error('we need at least two properties to plot in the map');
        }

        if (this._settings !== undefined) {
            // when changing dataset, remove all previous event listeners
            foreachSetting(this._settings as unknown as SettingGroup, (setting) => {
                setting.unbindAll();
            });
        }

        this._settings = {
            color: new AxisSetting(properties, ''),
            x: new AxisSetting(properties, properties[0]),
            y: new AxisSetting(properties, properties[1]),
            z: new AxisSetting(properties, ''),

            palette: new HTMLSetting('string', 'inferno'),
            size: {
                mode: new HTMLSetting('string', ''),
                factor: new HTMLSetting('number', 50),
                property: new HTMLSetting('string', ''),
            },
            symbol: new HTMLSetting('string', ''),
        };

        const validate = (value: string) => {
            if (properties.includes(value) || value === '') {
                return;
            }
            throw Error(`invalid property name '${value}'`);
        };
        this._settings.size.property.validate = validate;
        this._settings.symbol.validate = validate;

        // ============== Setup the map options ==============
        // ======= data used as x values
        const selectXProperty = getByID<HTMLSelectElement>('chsp-x');
        selectXProperty.options.length = 0;
        for (const key of properties) {
            selectXProperty.options.add(new Option(key, key));
        }
        this._settings.x.property.bind(selectXProperty, 'value');
        this._settings.x.min.bind('chsp-x-min', 'value');
        this._settings.x.max.bind('chsp-x-max', 'value');
        this._settings.x.scale.bind('chsp-x-scale', 'value');

        // ======= data used as y values
        const selectYProperty = getByID<HTMLSelectElement>('chsp-y');
        selectYProperty.options.length = 0;
        for (const key of properties) {
            selectYProperty.options.add(new Option(key, key));
        }
        this._settings.y.property.bind(selectYProperty, 'value');
        this._settings.y.min.bind('chsp-y-min', 'value');
        this._settings.y.max.bind('chsp-y-max', 'value');
        this._settings.y.scale.bind('chsp-y-scale', 'value');

        // ======= data used as z values
        const selectZProperty = getByID<HTMLSelectElement>('chsp-z');
        // first option is 'none'
        selectZProperty.options.length = 0;
        selectZProperty.options.add(new Option('none', ''));
        for (const key of properties) {
            selectZProperty.options.add(new Option(key, key));
        }
        this._settings.z.property.bind(selectZProperty, 'value');
        this._settings.z.min.bind('chsp-z-min', 'value');
        this._settings.z.max.bind('chsp-z-max', 'value');
        this._settings.z.scale.bind('chsp-z-scale', 'value');

        // ======= data used as color values
        const selectColorProperty = getByID<HTMLSelectElement>('chsp-color');
        // first option is 'none'
        selectColorProperty.options.length = 0;
        selectColorProperty.options.add(new Option('none', ''));
        for (const key of properties) {
            selectColorProperty.options.add(new Option(key, key));
        }
        this._settings.color.property.bind(selectColorProperty, 'value');
        this._settings.color.min.bind('chsp-color-min', 'value');
        this._settings.color.max.bind('chsp-color-max', 'value');

        if (properties.length >= 3) {
            this._settings.color.property.value = properties[2];
            this._settings.color.enable();
            this._colorReset.disabled = false;

            const values = this._colors(0)[0] as number[];
            const {min, max} = arrayMaxMin(values);

            this._settings.color.min.value = min;
            this._settings.color.max.value = max;
        } else {
            this._settings.color.property.value = '';
            this._settings.color.min.disable();
            this._colorReset.disabled = true;

            this._settings.color.min.value = 0;
            this._settings.color.max.value = 0;
        }

        // ======= color palette
        const selectPalette = getByID<HTMLSelectElement>('chsp-palette');
        selectPalette.length = 0;
        for (const key in COLOR_MAPS) {
            selectPalette.options.add(new Option(key, key));
        }
        this._settings.palette.bind(selectPalette, 'value');

        // ======= marker symbols
        const selectSymbolProperty = getByID<HTMLSelectElement>('chsp-symbol');
        // first option is 'default'
        selectSymbolProperty.options.length = 0;
        selectSymbolProperty.options.add(new Option('default', ''));
        for (const key of properties) {
            if (this._property(key).string !== undefined) {
                selectSymbolProperty.options.add(new Option(key, key));
            }
        }
        this._settings.symbol.bind(selectSymbolProperty, 'value');

        // ======= marker size
        const selectSizeProperty = getByID<HTMLSelectElement>('chsp-size');
        // first option is 'default'
        selectSizeProperty.options.length = 0;
        selectSizeProperty.options.add(new Option('default', ''));
        for (const key of properties) {
            selectSizeProperty.options.add(new Option(key, key));
        }
        this._settings.size.property.bind(selectSizeProperty, 'value');
        this._settings.size.factor.bind('chsp-size-factor', 'value');
        this._settings.size.mode.bind('chsp-size-mode', 'value');
    }

=======
>>>>>>> 6344d13a
    /** Actually create the Plotly plot */
    private _createPlot() {
        this._plot.innerHTML = '';

        const colors = this._colors();
        const lineColors = this._lineColors();
        // default value for the size factor is 50
        const sizes = this._sizes(50);
        const symbols = this._symbols();

        const x = this._xValues();
        const y = this._yValues();
        const z = this._zValues();

        // The main trace, containing default data
        const main = {
            name: '',
            type: 'scattergl',

            x: x[0],
            y: y[0],
            z: z[0],

            hovertemplate: this._hovertemplate(),
            marker: {
                color: colors[0],
                coloraxis: 'coloraxis',
                line: {
                    color: lineColors[0],
                    width: 1,
                },
                // prevent plolty from messing with opacity when doing bubble
                // style charts (different sizes for each point)
                opacity: 1,
                size: sizes[0],
                sizemode: 'area',
                symbol: symbols[0],
            },
            mode: 'markers',
            showlegend: false,
        };

        // Create a second trace to store the last clicked point, in order to
        // display it on top of the main plot with different styling. This is
        // only used in 3D mode, since it is way slower than moving
        // this._selectedMarker around.
        const selected = {
            name: 'selected',
            type: 'scattergl',

            x: [NaN],
            y: [NaN],
            z: [NaN],

            hoverinfo: 'none',
            marker: {
                color: colors[1],
                line: {
                    color: lineColors[1],
                    width: 2,
                },
                opacity: 1,
                size: sizes[1],
                sizemode: 'area',
            },
            mode: 'markers',
            showlegend: false,
        };

        const traces = [main as Data, selected as Data];

        // add empty traces to be able to display the symbols legend
        // one trace for each possible symbol
        for (let s = 0; s < this._data.maxSymbols; s++) {
            const data = {
                name: '',
                type: 'scattergl',

                x: [NaN],
                y: [NaN],
                z: [NaN],

                marker: {
                    color: 'black',
                    size: 10,
                    symbol: s,
                },
                mode: 'markers',
                showlegend: false,
            };
            traces.push(data as Data);
        }

        // make a copy of the default layout
        const layout = JSON.parse(JSON.stringify(DEFAULT_LAYOUT));
        // and set values speific to the displayed dataset
        layout.xaxis.title = this._settings.x.property.value;
        layout.yaxis.title = this._settings.y.property.value;
        layout.xaxis.type = this._settings.x.scale.value;
        layout.yaxis.type = this._settings.y.scale.value;
        layout.scene.xaxis.title = this._settings.x.property.value;
        layout.scene.yaxis.title = this._settings.y.property.value;
        layout.scene.zaxis.title = this._settings.z.property.value;
        layout.coloraxis.colorscale = this._colorScale();
        layout.coloraxis.cmin = this._settings.color.min.value;
        layout.coloraxis.cmax = this._settings.color.max.value;
        layout.coloraxis.colorbar.title.text = this._settings.color.property.value;

        // Create an empty plot and fill it below
        Plotly.newPlot(this._plot, traces, layout as Partial<Layout>, DEFAULT_CONFIG as Config)
            .catch((e) => setTimeout(() => { throw e; }));

        this._plot.on('plotly_click', (event: Plotly.PlotMouseEvent) => {
            // don't update selected env on double click, since it is lined to
            // 'reset zoom level' in 2D mode.
            // `event.event` is only set in 2D mode

            if (event.event && event.event.detail === 2) {
                return;
            }

            let data;
            // if someone has clicked on a selection marker, set to active
            if (event.points[0].data.name === 'selected' ) {
                let i = 0;
                for (const [guid, markerData] of this._selected.entries()) {
                    if (i === event.points[0].pointNumber) {
                        this.active = guid;
                        data = markerData;
                        break;
                    }
                    i++;
                }
            }

            const indexes = (data !== undefined) ?
                this._indexer.from_environment(data.current) :
                // default if someone has clicked generally on the map or on a
                // place the selected marker doesn't recognize
                this._indexer.from_environment(event.points[0].pointNumber);

            this.select(indexes, this._active);
            this.onselect(indexes);
        });

        // check if we need to go to 3D mode
        if (this._settings.z.property.value !== '') {
            this._switch3D();
        }
        // trigger update of the plot symbol to conditionally show legend
        this._settings.symbol.value = this._settings.symbol.value;

        this._plot.on('plotly_afterplot', () => this._afterplot());
        this._updateAllMarkers();
    }

    /** Get the property with the given name */
    private _property(name: string): NumericProperty {
        const result = this._data[this._indexer.mode][name];
        if (result === undefined) {
            throw Error(`unknown property '${name}' requested in map`);
        }
        return result;
    }

    /** Get the plotly hovertemplate depending on `this._current.color` */
    private _hovertemplate(): string {
        if (this._hasColors()) {
            return this._settings.color.property.value + ': %{marker.color:.2f}<extra></extra>';
        } else {
            return '%{x:.2f}, %{y:.2f}<extra></extra>';
        }
    }

    /**
     * Get the values to use for the x axis with the given plotly `trace`,
     * or all of them if `trace === undefined`
     */
    private _xValues(trace?: number): number[][] {
        const values = this._property(this._settings.x.property.value).values;
        const selected = [];
        for (const marker of this._selected.values()) {
            if (this._is3D()) {
                selected.push(values[marker.current]);
            } else {
                selected.push(NaN);
            }
        }
        return this._selectTrace(values, selected, trace);
    }

    /**
     * Get the values to use for the y axis with the given plotly `trace`,
     * or all of them if `trace === undefined`
     */
    private _yValues(trace?: number): number[][] {
        const values = this._property(this._settings.y.property.value).values;
        const selected = [];
        for (const marker of this._selected.values()) {
            if (this._is3D()) {
                selected.push(values[marker.current]);
            } else {
                selected.push(NaN);
            }
        }

        return this._selectTrace(values, selected, trace);
    }

    /**
     * Get the values to use for the z axis with the given plotly `trace`,
     * or all of them if `trace === undefined`
     */
    private _zValues(trace?: number): Array<undefined | number[]> {
        if (!this._is3D()) {
            return this._selectTrace(undefined, undefined, trace);
        }

        const values = this._property(this._settings.z.property.value).values;
        const selected = [];
        for (const marker of this._selected.values()) {
            selected.push(values[marker.current]);
        }
        return this._selectTrace(values, selected, trace);
    }

    /**
     * Get the color values to use with the given plotly `trace`, or all of
     * them if `trace === undefined`
     */
    private _colors(trace?: number): Array<string | string[] | number | number[]> {
        let values;
        if (this._hasColors()) {
            values = this._property(this._settings.color.property.value).values;
        } else {
            values = 0.5;
        }

        const selected = [];
        for (const data of this._selected.values()) {
            selected.push(data.color);
        }

        return this._selectTrace<string | string[] | number | number[]>(values, selected, trace);
    }

    /**
     * Get the **line** color values to use with the given plotly `trace`, or
     * all of them if `trace === undefined`
     */
    private _lineColors(trace?: number): string[] {
        if (this._is3D()) {
            return this._selectTrace<string>('black', 'black', trace);
        } else {
            return this._selectTrace<string>('rgba(1, 1, 1, 0.3)', 'black', trace);
        }
    }

    /** Get the colorscale to use for markers in the main plotly trace */
    private _colorScale(): Plotly.ColorScale {
        return COLOR_MAPS[this._settings.palette.value];
    }

    /**
     * Get the values to use as marker size with the given plotly `trace`, or
     * all of them if `trace === undefined`.
     *
     * The size scaling parameter should be given in `sizeSliderValue`.
     */
    private _sizes(sizeSliderValue: number, scaleMode?: string, trace?: number): Array<number | number[]> {
        // Transform the linear value from the slider into a logarithmic scale
        const logSlider = (value: number) => {
            const min_slider = 1;
            const max_slider = 100;

            // go from 1/6th of the size to 6 time the size
            const min_value = Math.log(1.0 / 6.0);
            const max_value = Math.log(6.0);

            const tmp = (max_value - min_value) / (max_slider - min_slider);
            return Math.exp(min_value + tmp * (value - min_slider));
        };

        const userFactor = logSlider(sizeSliderValue);

        let values;
        if (this._settings.size.property.value !== '') {
            const sizes = this._property(this._settings.size.property.value).values;
            const {min, max} = arrayMaxMin(sizes);
            const defaultSize = this._is3D() ? 2000 : 150;
            values = sizes.map((v: number) => {
                // normalize between 0 and 1, then scale by the user provided value
                let scaled;
                switch (scaleMode) {
                  case 'inverse':
                    scaled = (max - v + 0.05) / (max - min);
                    break;
                  case 'log':
                    scaled = Math.log((max - v + 0.05) / (max - min));
                    break;
                  case 'sqrt':
                    scaled = Math.sqrt((v + 0.05 - min) / (max - min));
                    break;
                  default:
                    scaled = (v + 0.05 - min) / (max - min);
                    break;
                }
                // since we are using scalemode: 'area', square the scaled value
                return defaultSize * scaled * scaled * userFactor * userFactor;
            });
        } else {
            // we need to use an array instead of a single value because of
            // https://github.com/plotly/plotly.js/issues/2735
            values = new Array(this._indexer.environmentsCount());
            if (this._is3D()) {
                values.fill(500 * userFactor);
            } else {
                values.fill(50 * userFactor);
            }
        }

        const selected = [];
        if (this._is3D()) {
            for (const guid of this._selected.keys()) {
                if (guid === this._active) {
                    selected.push(4000);
                } else {
                    selected.push(2000);
                }
            }
        }
        return this._selectTrace<number | number[]>(values, selected, trace);
    }

    /**
     * Get the values to use as marker symbol with the given plotly `trace`, or
     * all of them if `trace === undefined`.
     */
    private _symbols(trace?: number): Array<number | number[] | string | string[]> {
        if (this._settings.symbol.value === '') {
            // default to 0 (i.e. circles)
            return this._selectTrace<string | string[]>('circle', 'circle', trace);
        }

        const values = this._property(this._settings.symbol.value).values;
        const markerData = this._selected.get(this.active);
        assert(markerData !== undefined);

        if (this._is3D()) {
            // If we need more symbols than available, we'll send a warning
            // and repeat existing ones
            if (this._symbolsCount() > POSSIBLE_SYMBOLS_IN_3D.length) {
              sendWarning(`${this._symbolsCount()} symbols are required, but we only have ${POSSIBLE_SYMBOLS_IN_3D.length}. Some symbols will be repeated`);
            }
            const symbols = values.map(get3DSymbol);
            const symbol = symbols[markerData.current];
            return this._selectTrace<string | string[]>(symbols, symbol, trace);
        } else {
            // in 2D mode, use automatic assignment of symbols from numeric
            // values
            const value = values[markerData.current];
            return this._selectTrace<number | number[]>(values, value, trace);
        }
    }

    /** Should we show the legend for the various symbols used? */
    private _showlegend(): boolean[] {
        const result = [false, false];

        if (this._settings.symbol.value !== '') {
            for (let i = 0; i < this._symbolsCount()!; i++) {
                result.push(true);
            }
            return result;
        } else {
            for (let i = 0; i < this._data.maxSymbols; i++) {
                result.push(false);
            }
            return result;
        }
    }

    /** Get the list of symbols names to use for the legend */
    private _legendNames(): string[] {
        const result = ['', ''];

        if (this._settings.symbol.value !== '') {
            const names = this._property(this._settings.symbol.value).string!.strings();
            for (const name of names) {
                result.push(name);
            }
            return result;
        } else {
            for (let i = 0; i < this._data.maxSymbols; i++) {
                result.push('');
            }
            return result;
        }
    }

    /**
     * Select either main, selected or both depending on `trace`, and return
     * them in a mode usable with `Plotly.restyle`/[[PropertiesMap._restyle]]
     */
    private _selectTrace<T>(main: T, selected: T, trace?: number): T[] {
        if (trace === 0) {
            return [main];
        } else if (trace === 1) {
            return [selected];
        } else if (trace === undefined) {
            return [main, selected];
        } else {
            throw Error('internal error: invalid trace number');
        }
    }

    /** How many different symbols are being displayed */
    private _symbolsCount(): number {
        if (this._settings.symbol.value !== '') {
            return this._property(this._settings.symbol.value).string!.strings().length;
        } else {
            return 0;
        }
    }

    /** Get the length of the colorbar to accomodate for the legend */
    private _colorbarLen(): number {
        /// Heigh of a legend item in plot unit
        const LEGEND_ITEM_HEIGH = 0.045;
        return 1 - LEGEND_ITEM_HEIGH * this._symbolsCount();
    }

    /** Does the current plot use color values? */
    private _hasColors(): boolean {
        return this._settings.color.property.value !== '';
    }

    /** Is the the current plot a 3D plot? */
    private _is3D(): boolean {
        return this._settings !== undefined && this._settings.z.property.value !== '';
    }

    /** Switch current plot from 2D to 3D */
    private _switch3D() {
        assert(this._is3D());
        this._settings.z.enable();

        const symbols = this._symbols();
        for (let s = 0; s < this._data.maxSymbols; s++) {
            symbols.push([get3DSymbol(s)]);
        }

        // switch all traces to 3D mode
        this._restyle({
            'marker.symbol': symbols,
            'type': 'scatter3d',
        } as unknown as Data);

        const cachedActive = this.active;
        for (const [guid, markerData] of this._selected.entries()) {
            this._hideMarker(guid);
            this._updateSelectedMarker(guid, markerData);
        }
        this.active = cachedActive;

        // Change the data that vary between 2D and 3D mode
        const factor = this._settings.size.factor.value;
        const scaleMode = this._settings.size.mode.value;
        this._restyle({
            // transparency messes with depth sorting in 3D mode, even with
            // line width set to 0 ¯\_(ツ)_/¯
            // https://github.com/plotly/plotly.js/issues/4111
            'marker.line.color': this._lineColors(),
            'marker.line.width': [0, 2],
            // size change from 2D to 3D
            'marker.size': this._sizes(factor, scaleMode),
            'marker.sizemode': 'area',
        } as Data, [0, 1]);

        this._relayout({
            // change colorbar length to accomodate for symbols legend
            'coloraxis.colorbar.len': this._colorbarLen(),
            // Carry over axis types
            'scene.xaxis.type': this._settings.x.scale.value as Plotly.AxisType,
            'scene.yaxis.type': this._settings.y.scale.value as Plotly.AxisType,
            'scene.zaxis.type': this._settings.z.scale.value as Plotly.AxisType,
        } as unknown as Layout);
    }

    /** Switch current plot from 3D back to 2D */
    private _switch2D() {
        assert(!this._is3D());
        this._settings.z.disable();

        const symbols = this._symbols();
        for (let sym = 0; sym < this._data.maxSymbols; sym++) {
            symbols.push([sym]);
        }

        // switch all traces to 2D mode
        this._restyle({
            'marker.symbol': symbols,
            'type': 'scattergl',
        } as unknown as Data);

        const cachedActive = this.active;

        for (const [guid, marker] of this._selected.entries()) {
            this._addMarker(guid, marker.current);
        }

        this.active = cachedActive;

        // Change the data that vary between 2D and 3D mode
        const factor = this._settings.size.factor.value;
        const scaleMode = this._settings.size.mode.value;
        this._restyle({
            // transparency messes with depth sorting in 3D mode
            // https://github.com/plotly/plotly.js/issues/4111
            'marker.line.color': this._lineColors(),
            'marker.line.width': [1, 2],
            // size change from 2D to 3D
            'marker.size': this._sizes(factor, scaleMode),
        } as Data, [0, 1]);

        this._relayout({
            // change colorbar length to accomodate for symbols legend
            'coloraxis.colorbar.len': this._colorbarLen(),
            // Carry over axis types
            'xaxis.type': this._settings.x.scale.value as Plotly.AxisType,
            'yaxis.type': this._settings.y.scale.value as Plotly.AxisType,
        } as unknown as Layout);
    }

    /**
     * Function used as callback to update the axis ranges in settings after
     * the user changes zoom or range on the plot
     */
    private _afterplot() {
        // HACK: this is not public, so it might break
        const layout = this._plot._fullLayout;
        if (this._is3D()) {
            this._settings.x.min.value = layout.scene.xaxis.range[0];
            this._settings.x.max.value = layout.scene.xaxis.range[1];

            this._settings.y.min.value = layout.scene.yaxis.range[0];
            this._settings.y.max.value = layout.scene.yaxis.range[1];

            this._settings.z.min.value = layout.scene.zaxis.range[0];
            this._settings.z.max.value = layout.scene.zaxis.range[1];
        } else {
            this._settings.x.min.value = layout.xaxis.range[0];
            this._settings.x.max.value = layout.xaxis.range[1];

            this._settings.y.min.value = layout.yaxis.range[0];
            this._settings.y.max.value = layout.yaxis.range[1];

            this._updateAllMarkers();
        }
    }

    /**
     * Update the position of all the markers indicating selected points in the
     * map.
     *
     * In 3D mode, the markers uses the second Plotly trace.
     * In 2D mode, these markers are HTML div styled as colored circles that
     * we manually move around, saving a call to `restyle`.
     *
     * @param selectedGUID unique string identifier of the marker to update
     */
    private _updateSelectedMarker(selectedGUID: string, selectedMarkerData: MarkerData): void {
          const selected = selectedMarkerData.current;
          const marker = selectedMarkerData.marker;

          if (this._is3D()) {
              marker.style.display = 'none';
              let symbols;
              if (this._settings.symbol.value !== '') {
                  const values = this._property(this._settings.symbol.value).values;
                  symbols = get3DSymbol(values[selected]);
              } else {
                  symbols = get3DSymbol(0);
              }

              const factor = this._settings.size.factor.value;
              const scaleMode = this._settings.size.mode.value;
              this._restyle({
                  'marker.color': this._colors(1),
                  'marker.size': this._sizes(factor, scaleMode, 1),
                  'marker.symbol': symbols,
                  'x': this._xValues(1),
                  'y': this._yValues(1),
                  'z': this._zValues(1),
              } as Data, 1);
          } else {
              const xaxis = this._plot._fullLayout.xaxis;
              const yaxis = this._plot._fullLayout.yaxis;

              const computeX = (data: number) => xaxis.l2p(data) + xaxis._offset;
              const computeY = (data: number) => yaxis.l2p(data) + yaxis._offset;

              const x = computeX(this._xValues(0)[0][selected]);
              const y = computeY(this._yValues(0)[0][selected]);

              // hide the point if it is outside the plot, allow for up to 10px
              // overflow (for points just on the border)
              const minX = computeX(xaxis.range[0]) - 10;
              const maxX = computeX(xaxis.range[1]) + 10;
              const minY = computeY(yaxis.range[1]) - 10;
              const maxY = computeY(yaxis.range[0]) + 10;
              if (!isFinite(x) || !isFinite(y) || x < minX || x > maxX || y < minY || y > maxY) {
                  marker.style.display = 'none';
              } else {
                  marker.style.display = 'block';
              }

              marker.style.top = `${y}px`;
              const plotWidth = this._plot.getBoundingClientRect().width;
              marker.style.right = `${plotWidth - x}px`;
          }
          const indexes = this._indexer.from_environment(selected);
          this.onselect(indexes);
    }

    private _updateAllMarkers() {
        // check if there are any markers to update
        if (this._selected.size > 0) {
          // stores info on current active point
          const active = this.active;
          const activeMarkerData = this._selected.get(this.active);
          assert(activeMarkerData !== undefined);
          const indexes = this._indexer.from_environment(activeMarkerData.current);

          for (const [guid, markerData] of this._selected.entries()) {
            this._updateSelectedMarker(guid, markerData);
          }

          // HACK: restores the point that was active before the update
          this.select(indexes, active);
        }
    }
    /**
     * Function to add a marker with the given GUID string and indices to the map.
     *
     * @param  addedGUID unique string identifier of the marker to add
     * @param  index     numeric index of the structure (with respect to dataset) to show
     */
    private _addMarker(addedGUID: string, index: number= 0): void {
        if (!this._selected.has(addedGUID)) {
            const activeButton = getByID(`chsp-activate-${addedGUID}`);
            const marker = document.createElement('div');
            marker.classList.add('chsp-structure-marker');
            if (addedGUID === this._active) {
                marker.classList.toggle('chsp-active-structure', true);
            }
            marker.id = `chsp-selected-${addedGUID}`;
            marker.onclick = () => this.active = addedGUID;

            const color = activeButton.style.backgroundColor;
            marker.style.backgroundColor = color;
            const newMarkerData = {
                                      color : color,
                                      current: index,
                                      marker: marker,
                                  };
            this._selected.set(addedGUID, newMarkerData);
        }

        const markerData = this._selected.get(addedGUID);
        assert(markerData !== undefined);

        this._root.appendChild(markerData.marker);

        if (this._is3D()) {
          markerData.marker.style.display = 'none';
        }
    }
}<|MERGE_RESOLUTION|>--- conflicted
+++ resolved
@@ -5,19 +5,12 @@
 
 import assert from 'assert';
 
-<<<<<<< HEAD
 import {Property} from '../dataset';
 import {EnvironmentIndexer, HTMLSetting, Indexes, PositioningCallback, SettingGroup, SettingModificationOrigin} from '../utils';
-import {foreachSetting, getByID, makeDraggable, sendWarning} from '../utils';
-
-=======
->>>>>>> 6344d13a
+import {foreachSetting, generateGUID, getByID, makeDraggable, sendWarning} from '../utils';
+
 import Plotly from './plotly/plotly-scatter';
 import {Config, Data, Layout, PlotlyScatterElement} from './plotly/plotly-scatter';
-
-import {Property} from '../dataset';
-import {EnvironmentIndexer, Indexes, PositioningCallback, SettingModificationOrigin} from '../utils';
-import {generateGUID, getByID, sendWarning} from '../utils';
 
 import {MapData, NumericProperty} from './data';
 import {AxisSettings, MapPresets, MapSettings} from './settings';
@@ -190,25 +183,8 @@
 
     /// environment indexer
     private _indexer: EnvironmentIndexer;
-<<<<<<< HEAD
-    /// Store the HTML elements used for settings
-    private _settings!: {
-        x: AxisSetting;
-        y: AxisSetting;
-        z: AxisSetting;
-        color: AxisSetting;
-        palette: HTMLSetting<'string'>;
-        symbol: HTMLSetting<'string'>;
-        size: {
-            property: HTMLSetting<'string'>;
-            mode: HTMLSetting<'string'>;
-            factor: HTMLSetting<'number'>;
-        };
-    };
-=======
     /// Settings of the map
     private _settings: MapSettings;
->>>>>>> 6344d13a
     /// Button used to reset the range of color axis
     private _colorReset: HTMLButtonElement;
 
@@ -221,19 +197,12 @@
      *                   environments index to structure/atom indexes
      * @param properties properties to be displayed
      */
-<<<<<<< HEAD
-    constructor(id: string,
-                indexer: EnvironmentIndexer,
-                properties: {[name: string]: Property},
-                ) {
-=======
     constructor(
         config: { id: string, presets: MapPresets },
         indexer: EnvironmentIndexer,
         properties: { [name: string]: Property },
         starterGUID?: string,
     ) {
->>>>>>> 6344d13a
         this._indexer = indexer;
         this.onselect = () => {};
         this.onremove = () => {};
@@ -252,9 +221,6 @@
 
         this._data = new MapData(properties);
 
-<<<<<<< HEAD
-        this._insertSettingsHTML();
-=======
         if (starterGUID !== undefined) {
             this._addMarker(starterGUID);
             this.active = starterGUID;
@@ -262,6 +228,7 @@
             this._addMarker(generateGUID());
             this.active = this._selected.keys().next().value;
         }
+        console.log(this.active)
 
         this._settings = new MapSettings(
             this._root,
@@ -269,7 +236,6 @@
             (rect) => this.positionSettingsModal(rect),
             config.presets,
         );
->>>>>>> 6344d13a
         this._colorReset = getByID<HTMLButtonElement>('chsp-color-reset');
 
         this._connectSettings();
@@ -314,23 +280,15 @@
         // sets this marker to active
         this.active = selectedGUID;
 
-<<<<<<< HEAD
         const markerData = this._selected.get(selectedGUID);
         assert(markerData !== undefined);
 
         /// Sets the active marker on this map
         /// default of markerData.current is -1 so that currents of value 0 are
         /// still updated
-        if (markerData.current === 0 || indexes.environment !== markerData.current ) {
+        if (markerData.current === undefined || indexes.environment !== markerData.current ) {
             markerData.current = indexes.environment;
             this._updateSelectedMarker(selectedGUID, markerData);
-=======
-            /// Sets the active marker on this map
-            if (markerData.current === undefined || indexes.environment !== markerData.current ) {
-                markerData.current = indexes.environment;
-                this._updateSelectedMarker(selectedGUID, markerData);
-            }
->>>>>>> 6344d13a
         }
 
     }
@@ -688,150 +646,6 @@
         };
     }
 
-<<<<<<< HEAD
-    /**
-     * Fill possible values for the settings, depending on the properties in
-     * the dataset
-     */
-    private _setupSettings() {
-        const properties = Object.keys(this._properties());
-        if (properties.length < 2) {
-            throw Error('we need at least two properties to plot in the map');
-        }
-
-        if (this._settings !== undefined) {
-            // when changing dataset, remove all previous event listeners
-            foreachSetting(this._settings as unknown as SettingGroup, (setting) => {
-                setting.unbindAll();
-            });
-        }
-
-        this._settings = {
-            color: new AxisSetting(properties, ''),
-            x: new AxisSetting(properties, properties[0]),
-            y: new AxisSetting(properties, properties[1]),
-            z: new AxisSetting(properties, ''),
-
-            palette: new HTMLSetting('string', 'inferno'),
-            size: {
-                mode: new HTMLSetting('string', ''),
-                factor: new HTMLSetting('number', 50),
-                property: new HTMLSetting('string', ''),
-            },
-            symbol: new HTMLSetting('string', ''),
-        };
-
-        const validate = (value: string) => {
-            if (properties.includes(value) || value === '') {
-                return;
-            }
-            throw Error(`invalid property name '${value}'`);
-        };
-        this._settings.size.property.validate = validate;
-        this._settings.symbol.validate = validate;
-
-        // ============== Setup the map options ==============
-        // ======= data used as x values
-        const selectXProperty = getByID<HTMLSelectElement>('chsp-x');
-        selectXProperty.options.length = 0;
-        for (const key of properties) {
-            selectXProperty.options.add(new Option(key, key));
-        }
-        this._settings.x.property.bind(selectXProperty, 'value');
-        this._settings.x.min.bind('chsp-x-min', 'value');
-        this._settings.x.max.bind('chsp-x-max', 'value');
-        this._settings.x.scale.bind('chsp-x-scale', 'value');
-
-        // ======= data used as y values
-        const selectYProperty = getByID<HTMLSelectElement>('chsp-y');
-        selectYProperty.options.length = 0;
-        for (const key of properties) {
-            selectYProperty.options.add(new Option(key, key));
-        }
-        this._settings.y.property.bind(selectYProperty, 'value');
-        this._settings.y.min.bind('chsp-y-min', 'value');
-        this._settings.y.max.bind('chsp-y-max', 'value');
-        this._settings.y.scale.bind('chsp-y-scale', 'value');
-
-        // ======= data used as z values
-        const selectZProperty = getByID<HTMLSelectElement>('chsp-z');
-        // first option is 'none'
-        selectZProperty.options.length = 0;
-        selectZProperty.options.add(new Option('none', ''));
-        for (const key of properties) {
-            selectZProperty.options.add(new Option(key, key));
-        }
-        this._settings.z.property.bind(selectZProperty, 'value');
-        this._settings.z.min.bind('chsp-z-min', 'value');
-        this._settings.z.max.bind('chsp-z-max', 'value');
-        this._settings.z.scale.bind('chsp-z-scale', 'value');
-
-        // ======= data used as color values
-        const selectColorProperty = getByID<HTMLSelectElement>('chsp-color');
-        // first option is 'none'
-        selectColorProperty.options.length = 0;
-        selectColorProperty.options.add(new Option('none', ''));
-        for (const key of properties) {
-            selectColorProperty.options.add(new Option(key, key));
-        }
-        this._settings.color.property.bind(selectColorProperty, 'value');
-        this._settings.color.min.bind('chsp-color-min', 'value');
-        this._settings.color.max.bind('chsp-color-max', 'value');
-
-        if (properties.length >= 3) {
-            this._settings.color.property.value = properties[2];
-            this._settings.color.enable();
-            this._colorReset.disabled = false;
-
-            const values = this._colors(0)[0] as number[];
-            const {min, max} = arrayMaxMin(values);
-
-            this._settings.color.min.value = min;
-            this._settings.color.max.value = max;
-        } else {
-            this._settings.color.property.value = '';
-            this._settings.color.min.disable();
-            this._colorReset.disabled = true;
-
-            this._settings.color.min.value = 0;
-            this._settings.color.max.value = 0;
-        }
-
-        // ======= color palette
-        const selectPalette = getByID<HTMLSelectElement>('chsp-palette');
-        selectPalette.length = 0;
-        for (const key in COLOR_MAPS) {
-            selectPalette.options.add(new Option(key, key));
-        }
-        this._settings.palette.bind(selectPalette, 'value');
-
-        // ======= marker symbols
-        const selectSymbolProperty = getByID<HTMLSelectElement>('chsp-symbol');
-        // first option is 'default'
-        selectSymbolProperty.options.length = 0;
-        selectSymbolProperty.options.add(new Option('default', ''));
-        for (const key of properties) {
-            if (this._property(key).string !== undefined) {
-                selectSymbolProperty.options.add(new Option(key, key));
-            }
-        }
-        this._settings.symbol.bind(selectSymbolProperty, 'value');
-
-        // ======= marker size
-        const selectSizeProperty = getByID<HTMLSelectElement>('chsp-size');
-        // first option is 'default'
-        selectSizeProperty.options.length = 0;
-        selectSizeProperty.options.add(new Option('default', ''));
-        for (const key of properties) {
-            selectSizeProperty.options.add(new Option(key, key));
-        }
-        this._settings.size.property.bind(selectSizeProperty, 'value');
-        this._settings.size.factor.bind('chsp-size-factor', 'value');
-        this._settings.size.mode.bind('chsp-size-mode', 'value');
-    }
-
-=======
->>>>>>> 6344d13a
     /** Actually create the Plotly plot */
     private _createPlot() {
         this._plot.innerHTML = '';
