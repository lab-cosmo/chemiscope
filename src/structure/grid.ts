--- conflicted
+++ resolved
@@ -525,12 +525,7 @@
                     options.highlight = indexes.atom;
                 }
             }
-<<<<<<< HEAD
-
-            viewer.load(this._structure(indexes.structure), options);
-=======
             widget.load(this._structure(indexes.structure), this._getSelectedAtomProperties(indexes), options); // add properties: Record<string, number>[];
->>>>>>> 33729954
             data.current = indexes;
         }
 
@@ -727,19 +722,13 @@
                 colNum = 1;
             }
 
-<<<<<<< HEAD
             // add a new cells if necessary
             if (!this._cellsData.has(cellGUID)) {
-                const viewer = new MoleculeViewer(this._getById<HTMLElement>(`gi-${cellGUID}`));
-=======
-            // add a new widget if necessary
-            if (!this._viewers.has(cellGUID)) {
-                const widget = new MoleculeViewer(
+                const viewer = new MoleculeViewer(
                     this._getById<HTMLElement>(`gi-${cellGUID}`),
                     this._indexer,
                     this._properties,
                 );
->>>>>>> 33729954
 
                 viewer.onselect = (atom: number) => {
                     if (this._indexer.mode !== 'atom' || this._active !== cellGUID) {
